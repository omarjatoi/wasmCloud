--- conflicted
+++ resolved
@@ -139,18 +139,11 @@
 regex = { workspace = true, optional = true }
 tokio = { workspace = true, features = ["macros", "rt-multi-thread", "signal"] }
 tracing = { workspace = true } # TODO: revisit the 'release_max_level_info' feature https://github.com/wasmCloud/wasmCloud/issues/468
-<<<<<<< HEAD
-tracing-subscriber = { workspace = true }
-wascap = { workspace = true }
-wasmcloud-core = { workspace = true, features = ["otel"] }
-wasmcloud-host = { workspace = true }
 humantime = { workspace = true }
-=======
 tracing-subscriber = { workspace = true, optional = true }
 wascap = { workspace = true, optional = true }
 wasmcloud-core = { workspace = true, features = ["otel"], optional = true }
 wasmcloud-host = { workspace = true, optional = true }
->>>>>>> c2f00f27
 wasmcloud-provider-blobstore-azure = { workspace = true, optional = true }
 wasmcloud-provider-blobstore-fs = { workspace = true, optional = true }
 wasmcloud-provider-blobstore-s3 = { workspace = true, optional = true }
